--- conflicted
+++ resolved
@@ -1,6 +1,5 @@
 """This module contains and describes pipe elements for sleep eeg analysis.
 """
-
 import os
 from collections.abc import Iterable
 from pathlib import Path
@@ -24,7 +23,7 @@
     "correlation": "bad_by_correlation",
     "deviation": "bad_by_deviation",
     "dropout": "bad_by_dropout",
-    "flat": "bad_by_flat",
+    "flat": "bad_by_flat"
 }
 
 CHANNELS_DETECTION_SEGMENT_SIZE = 1320000
@@ -86,6 +85,7 @@
                 raise ValueError(f"Unsupported frequency: {freqs}")
         self.mne_raw.load_data().notch_filter(freqs=freqs, **notch_kwargs)
 
+
     def _get_segments_number(self):
         duration = self.mne_raw.times[-1]
         sfreq = self.mne_raw.info["sfreq"]
@@ -97,11 +97,9 @@
         if total_samples > CHANNELS_DETECTION_SEGMENT_SIZE:
             chunk_numbers = int(total_samples / CHANNELS_DETECTION_SEGMENT_SIZE)
             segment_duration = duration / chunk_numbers
-        return chunk_numbers, segment_duration
-
-    def _add_bad_channels(
-        self, bad_channels_set, eeg_segment, methods=CHANNELS_DETECTION_METHODS.keys()
-    ):
+        return chunk_numbers,segment_duration
+
+    def _add_bad_channels(self, bad_channels_set, eeg_segment, methods = CHANNELS_DETECTION_METHODS.keys()):
         if len(eeg_segment.times) >= 2:
             noisy_channels = pyprep.NoisyChannels(eeg_segment)
             noisy_channels.find_all_bads()
@@ -113,20 +111,10 @@
         return bad_channels_set
 
     def _write_array_to_file(self, array, filename):
-        with open(filename, "w") as file:
+        with open(filename, 'w') as file:
             for item in array:
-                file.write(item + "\n")
-
-<<<<<<< HEAD
-    def auto_set_annotations(self, amplitude_peak=100e-6, amplitude_min_duration=0.005):
-        """
-        Sets annotations automatically based on mne preprocessing lib
-        Args:
-            amplitude_peak: maximum accepted PTP amplitude
-            amplitude_min_duration: minimum required duration
-            These arguments are required for using mne function.
-            For more information about it, check: https://mne.tools/dev/generated/mne.preprocessing.annotate_amplitude.html
-=======
+                file.write(item + '\n')
+
 
     def auto_set_annotations(self, amplitude_peak = 100e-6, amplitude_min_duration = 0.005):
         """Sets annotations automatically based on MNE preprocessing library.
@@ -137,30 +125,12 @@
 
             For more information about these parameters, check:
             https://mne.tools/dev/generated/mne.preprocessing.annotate_amplitude.html
->>>>>>> 03dcbe2e
-        """
-        amplitude_annotations = mne.preprocessing.annotate_amplitude(
-            self.mne_raw,
-            peak=amplitude_peak,
-            bad_percent=10,
-            min_duration=amplitude_min_duration,
-            picks=None,
-            verbose=None,
-        )[0]
+        """
+        amplitude_annotations = mne.preprocessing.annotate_amplitude(self.mne_raw, peak=amplitude_peak, bad_percent=10, min_duration=amplitude_min_duration,
+                                                                     picks=None, verbose=None)[0]
         nan_annotations = mne.preprocessing.annotate_nan(self.mne_raw)
         self.mne_raw.set_annotations(amplitude_annotations + nan_annotations)
 
-<<<<<<< HEAD
-    def auto_detect_bad_channels(
-        self, path=None, methods=CHANNELS_DETECTION_METHODS.keys()
-    ):
-        """
-        Writes bad channels file automatically based on pyprep lib
-        Args:
-            path: Path to the output bad channels file. if None will be saved in default path.
-            methods: List of the bad channels detection methods.
-        """
-=======
 
     def auto_detect_bad_channels(self, path = None, methods = CHANNELS_DETECTION_METHODS.keys()):
         """Writes bad channels file automatically based on pyprep lib
@@ -171,12 +141,11 @@
                     str: The path of the generated bad channels file.
                 """
 
->>>>>>> 03dcbe2e
         bad_channels = set()
         # To avoid memory errors, if the data size is big, the raw data is processed in smaller segments.
         segments_number, segment_duration = self._get_segments_number()
         duration = self.mne_raw.times[-1]
-        if segment_duration >= duration:
+        if segment_duration >=  duration:
             self._add_bad_channels(bad_channels, self.mne_raw, methods)
         else:
             segment_start = 0
@@ -185,15 +154,13 @@
                 segment = self.mne_raw.copy().crop(segment_start, segment_end)
                 self._add_bad_channels(bad_channels, segment, methods)
                 segment_start = segment_end
-                segment_end = min(
-                    segment_end + CHANNELS_DETECTION_SEGMENT_SIZE, duration
-                )
-
-        default_path = os.path.join(
-            self.output_dir, self.__class__.__name__, "bad_channels.txt"
-        )
+                segment_end = min(segment_end + CHANNELS_DETECTION_SEGMENT_SIZE, duration)
+
+
+        default_path = os.path.join(self.output_dir, self.__class__.__name__, "bad_channels.txt")
         self._write_array_to_file(list(bad_channels), path or default_path)
         return path or default_path
+
 
     def read_bad_channels(self, path: str | None = None):
         """Imports bad channels from file to mne raw object.
@@ -215,6 +182,7 @@
                     )
                 self.mne_raw.info["bads"] = lines
 
+
     def read_annotations(self, path: str | None = None):
         """Imports annotations from file to mne raw object
 
@@ -222,7 +190,6 @@
             path: Path to txt file with mne-style annotations. Defaults to None.
         """
         from mne import read_annotations
-
         p = (
             Path(path)
             if path
@@ -423,11 +390,10 @@
     fooofs: dict = field(init=False, factory=dict)
     """Instances of :py:class:`fooof:fooof.FOOOF` per sleep stage.
     """
-
     @logger_wraps()
     def compute_psd(
         self,
-        sleep_stages: dict = {"Wake": 0, "N1": 1, "N2": 2, "N3": 3, "REM": 4},
+        sleep_stages: dict = {'Wake': 0, 'N1': 1, 'N2': 2, 'N3': 3, 'REM': 4},
         reference: Iterable[str] | str | None = None,
         fmin: float = 0,
         fmax: float = 60,
@@ -500,9 +466,7 @@
                 # Save percentage of the sleep stage.
                 info["description"] = str(round(n_samples / n_samples_total * 100, 2))
 
-                self.psds[stage] = mne.time_frequency.SpectrumArray(
-                    data=psds, info=info, freqs=freqs
-                )
+                self.psds[stage] = mne.time_frequency.SpectrumArray(data=psds, info=info, freqs=freqs)
 
         if save:
             self.save_psds(overwrite)
@@ -766,7 +730,6 @@
     ):
         """A wrapper around :py:func:`yasa:yasa.spindles_detect` with option to save."""
         from yasa import spindles_detect
-
         inst = self.mne_raw.copy().load_data()
         if reference is not None:
             inst.set_eeg_reference(ref_channels=reference)
